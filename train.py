--- conflicted
+++ resolved
@@ -88,53 +88,6 @@
 
     best_val_acc = 0
     best_val_loss = np.inf
-<<<<<<< HEAD
-    for epoch in range(num_epochs):
-        # train loop
-        model.train()
-        loss_value = 0
-        matches = 0
-        for idx, train_batch in enumerate(train_loader):
-            inputs, labels = train_batch
-            inputs = inputs.to(device)
-            labels = labels.to(device)
-
-            optimizer.zero_grad()
-
-            outs = model(inputs)
-            preds = torch.argmax(outs, dim=-1)
-            loss = criterion(outs, labels)
-
-            loss.backward()
-            optimizer.step()
-
-            loss_value += loss.item()
-            matches += (preds == labels).sum().item()
-            if (idx + 1) % train_log_interval == 0:
-                train_loss = loss_value / train_log_interval
-                train_acc = matches / batch_size / train_log_interval
-                current_lr = scheduler.get_lr()
-                print(
-                    f"Epoch[{epoch}/{num_epochs}]({idx + 1}/{len(train_loader)}) || "
-                    f"training loss {train_loss:4.4} || training accuracy {train_acc:4.2%} || lr {current_lr}"
-                )
-                logger.add_scalar("Train/loss", train_loss, epoch * len(train_loader) + idx)
-                logger.add_scalar("Train/accuracy", train_acc, epoch * len(train_loader) + idx)
-
-                loss_value = 0
-                matches = 0
-
-        scheduler.step()
-
-        # val loop
-        with torch.no_grad():
-            print("Calculating validation results...")
-            model.eval()
-            val_loss_items = []
-            val_acc_items = []
-            for val_batch in val_loader:
-                inputs, labels = val_batch
-=======
     for i, (train_idx, valid_idx) in enumerate(skf.split(dataset.image_paths, dataset.labels)):
         train_loader, val_loader = getDataloader(dataset, train_idx, valid_idx, batch_size, num_workers)
 
@@ -160,7 +113,6 @@
             matches = 0
             for idx, train_batch in enumerate(train_loader):
                 inputs, labels = train_batch
->>>>>>> ffd0afc5
                 inputs = inputs.to(device)
                 labels = labels.to(device)
 
